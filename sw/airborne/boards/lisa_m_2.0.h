#ifndef CONFIG_LISA_M_2_0_H
#define CONFIG_LISA_M_2_0_H

#define BOARD_LISA_M

/* Lisa/M has a 12MHz external clock and 72MHz internal. */
#define EXT_CLK 12000000
#define AHB_CLK 72000000

/*
 * Onboard LEDs
 */

/* red, on PA8 */
#define LED_1_BANK
<<<<<<< HEAD
#define LED_1_GPIO GPIOB
#define LED_1_GPIO_CLK RCC_APB2ENR_IOPBEN | RCC_APB2ENR_AFIOEN
#define LED_1_GPIO_PIN GPIO4
#define LED_1_AFIO_REMAP AFIO_MAPR |= AFIO_MAPR_SWJ_CFG_FULL_SWJ_NO_JNTRST
=======
#define LED_1_GPIO GPIOA
#define LED_1_GPIO_CLK RCC_APB2Periph_GPIOA
#define LED_1_GPIO_PIN GPIO_Pin_8
#define LED_1_AFIO_REMAP ((void)0)
>>>>>>> be549a48

/* green, shared with JTAG_TRST */
#define LED_2_BANK
<<<<<<< HEAD
#define LED_2_GPIO GPIOC
#define LED_2_GPIO_CLK RCC_APB2ENR_IOPCEN
#define LED_2_GPIO_PIN GPIO5
#define LED_2_AFIO_REMAP ((void)0)
=======
#define LED_2_GPIO GPIOB
#define LED_2_GPIO_CLK RCC_APB2Periph_GPIOB | RCC_APB2Periph_AFIO
#define LED_2_GPIO_PIN GPIO_Pin_4
#define LED_2_AFIO_REMAP GPIO_PinRemapConfig(GPIO_Remap_SWJ_NoJTRST, ENABLE)
>>>>>>> be549a48

/* green, shared with ADC12 (ADC_6 on connector ANALOG2) */
#define LED_3_BANK
#define LED_3_GPIO GPIOC
#define LED_3_GPIO_CLK RCC_APB2ENR_IOPCEN
#define LED_3_GPIO_PIN GPIO2
#define LED_3_AFIO_REMAP ((void)0)

/* red, shared with ADC15 (ADC_4 on connector ANALOG2) */
#define LED_4_BANK
#define LED_4_GPIO GPIOC
<<<<<<< HEAD
#define LED_4_GPIO_CLK RCC_APB2ENR_IOPCEN
#define LED_4_GPIO_PIN GPIO12
=======
#define LED_4_GPIO_CLK RCC_APB2Periph_GPIOC
#define LED_4_GPIO_PIN GPIO_Pin_5
>>>>>>> be549a48
#define LED_4_AFIO_REMAP ((void)0)

/* green, on PC15 */
#define LED_5_BANK
#define LED_5_GPIO GPIOC
<<<<<<< HEAD
#define LED_5_GPIO_CLK RCC_APB2ENR_IOPCEN
#define LED_5_GPIO_PIN GPIO10
=======
#define LED_5_GPIO_CLK RCC_APB2Periph_GPIOC
#define LED_5_GPIO_PIN GPIO_Pin_15
>>>>>>> be549a48
#define LED_5_AFIO_REMAP ((void)0)

/*
 * LEDs not populated by default
 */
/* PC3, ADC13 on ADC_1 */
#define LED_6_BANK
#define LED_6_GPIO GPIOC
#define LED_6_GPIO_CLK RCC_APB2Periph_GPIOC
#define LED_6_GPIO_PIN GPIO_Pin_3
#define LED_6_AFIO_REMAP ((void)0)

/* PC0, ADC10 on ADC_2 */
#define LED_7_BANK
#define LED_7_GPIO GPIOC
#define LED_7_GPIO_CLK RCC_APB2Periph_GPIOC
#define LED_7_GPIO_PIN GPIO_Pin_0
#define LED_7_AFIO_REMAP ((void)0)

/* PC1, ADC11 on ADC_3 */
#define LED_8_BANK
#define LED_8_GPIO GPIOC
#define LED_8_GPIO_CLK RCC_APB2Periph_GPIOC
#define LED_8_GPIO_PIN GPIO_Pin_1
#define LED_8_AFIO_REMAP ((void)0)


/*
 * not actual LEDS, used as GPIOs
 */

/* PC12, on GPIO connector*/
#define LED_12_BANK
#define LED_12_GPIO GPIOC
#define LED_12_GPIO_CLK RCC_APB2Periph_GPIOC
#define LED_12_GPIO_PIN GPIO_Pin_12
#define LED_12_AFIO_REMAP ((void)0)


/* configuration for aspirin - and more generaly IMUs */
#define IMU_ACC_DRDY_RCC_GPIO         RCC_APB2ENR_IOPBEN
#define IMU_ACC_DRDY_GPIO             GPIOB
#define IMU_ACC_DRDY_GPIO_PORTSOURCE  GPIO_PortSourceGPIOB



#define DefaultVoltageOfAdc(adc) (0.00485*adc)

/* Onboard ADCs */
/*
   ADC1 PC3/ADC13
   ADC2 PC0/ADC10
   ADC3 PC1/ADC11
   ADC4 PC5/ADC15
   ADC6 PC2/ADC12
   BATT PC4/ADC14
*/
#define BOARD_ADC_CHANNEL_1 13
#define BOARD_ADC_CHANNEL_2 10
#define BOARD_ADC_CHANNEL_3 11
// we can only use ADC1,2,3; the last channel is for bat monitoring
#define BOARD_ADC_CHANNEL_4 14

/* provide defines that can be used to access the ADC_x in the code or airframe file
 * these directly map to the index number of the 4 adc channels defined above
 * 4th (index 3) is used for bat monitoring by default
 */
#define ADC_1 0
#define ADC_2 1
#define ADC_3 2

/* allow to define ADC_CHANNEL_VSUPPLY in the airframe file*/
#ifndef ADC_CHANNEL_VSUPPLY
#define ADC_CHANNEL_VSUPPLY 3
#endif

/* GPIO mapping for ADC1 pins, overwrites the default in arch/stm32/mcu_periph/adc_arch.c */
// FIXME, this is not very nice, is also stm lib specific
#ifdef USE_AD1
#define ADC1_GPIO_INIT(gpio) {                                          \
    gpio_set_mode(GPIOC, GPIO_MODE_INPUT,                               \
		  GPIO_CNF_INPUT_ANALOG,                                \
		  GPIO3 | GPIO0 | GPIO1 | GPIO4);                       \
  }
#endif // USE_AD1



#define BOARD_HAS_BARO 1

#define USE_OPENCM3 1

// not needed with USE_OPENCM3:
//#define HSE_TYPE_EXT_CLK
//#define STM32_RCC_MODE RCC_HSE_ON
//#define STM32_PLL_MULT RCC_PLLMul_6

#define PWM_5AND6_TIMER TIM5
#define PWM_5AND6_RCC RCC_APB1ENR_TIM5EN
#define PWM5_OC 1
#define PWM6_OC 2
#define PWM_5AND6_GPIO GPIOA
#define PWM5_Pin GPIO0
#define PWM6_Pin GPIO1

#endif /* CONFIG_LISA_M_2_0_H */<|MERGE_RESOLUTION|>--- conflicted
+++ resolved
@@ -13,31 +13,17 @@
 
 /* red, on PA8 */
 #define LED_1_BANK
-<<<<<<< HEAD
-#define LED_1_GPIO GPIOB
-#define LED_1_GPIO_CLK RCC_APB2ENR_IOPBEN | RCC_APB2ENR_AFIOEN
-#define LED_1_GPIO_PIN GPIO4
-#define LED_1_AFIO_REMAP AFIO_MAPR |= AFIO_MAPR_SWJ_CFG_FULL_SWJ_NO_JNTRST
-=======
 #define LED_1_GPIO GPIOA
-#define LED_1_GPIO_CLK RCC_APB2Periph_GPIOA
-#define LED_1_GPIO_PIN GPIO_Pin_8
+#define LED_1_GPIO_CLK RCC_APB2ENR_IOPAEN
+#define LED_1_GPIO_PIN GPIO8
 #define LED_1_AFIO_REMAP ((void)0)
->>>>>>> be549a48
 
 /* green, shared with JTAG_TRST */
 #define LED_2_BANK
-<<<<<<< HEAD
-#define LED_2_GPIO GPIOC
-#define LED_2_GPIO_CLK RCC_APB2ENR_IOPCEN
-#define LED_2_GPIO_PIN GPIO5
-#define LED_2_AFIO_REMAP ((void)0)
-=======
 #define LED_2_GPIO GPIOB
-#define LED_2_GPIO_CLK RCC_APB2Periph_GPIOB | RCC_APB2Periph_AFIO
-#define LED_2_GPIO_PIN GPIO_Pin_4
-#define LED_2_AFIO_REMAP GPIO_PinRemapConfig(GPIO_Remap_SWJ_NoJTRST, ENABLE)
->>>>>>> be549a48
+#define LED_2_GPIO_CLK RCC_APB2ENR_IOPBEN | RCC_APB2ENR_AFIOEN
+#define LED_2_GPIO_PIN GPIO4
+#define LED_2_AFIO_REMAP AFIO_MAPR |= AFIO_MAPR_SWJ_CFG_FULL_SWJ_NO_JNTRST
 
 /* green, shared with ADC12 (ADC_6 on connector ANALOG2) */
 #define LED_3_BANK
@@ -49,25 +35,15 @@
 /* red, shared with ADC15 (ADC_4 on connector ANALOG2) */
 #define LED_4_BANK
 #define LED_4_GPIO GPIOC
-<<<<<<< HEAD
 #define LED_4_GPIO_CLK RCC_APB2ENR_IOPCEN
-#define LED_4_GPIO_PIN GPIO12
-=======
-#define LED_4_GPIO_CLK RCC_APB2Periph_GPIOC
-#define LED_4_GPIO_PIN GPIO_Pin_5
->>>>>>> be549a48
+#define LED_4_GPIO_PIN GPIO5
 #define LED_4_AFIO_REMAP ((void)0)
 
 /* green, on PC15 */
 #define LED_5_BANK
 #define LED_5_GPIO GPIOC
-<<<<<<< HEAD
 #define LED_5_GPIO_CLK RCC_APB2ENR_IOPCEN
-#define LED_5_GPIO_PIN GPIO10
-=======
-#define LED_5_GPIO_CLK RCC_APB2Periph_GPIOC
-#define LED_5_GPIO_PIN GPIO_Pin_15
->>>>>>> be549a48
+#define LED_5_GPIO_PIN GPIO15
 #define LED_5_AFIO_REMAP ((void)0)
 
 /*
@@ -76,22 +52,22 @@
 /* PC3, ADC13 on ADC_1 */
 #define LED_6_BANK
 #define LED_6_GPIO GPIOC
-#define LED_6_GPIO_CLK RCC_APB2Periph_GPIOC
-#define LED_6_GPIO_PIN GPIO_Pin_3
+#define LED_6_GPIO_CLK RCC_APB2ENR_IOPCEN
+#define LED_6_GPIO_PIN GPIO3
 #define LED_6_AFIO_REMAP ((void)0)
 
 /* PC0, ADC10 on ADC_2 */
 #define LED_7_BANK
 #define LED_7_GPIO GPIOC
-#define LED_7_GPIO_CLK RCC_APB2Periph_GPIOC
-#define LED_7_GPIO_PIN GPIO_Pin_0
+#define LED_7_GPIO_CLK RCC_APB2ENR_IOPCEN
+#define LED_7_GPIO_PIN GPIO0
 #define LED_7_AFIO_REMAP ((void)0)
 
 /* PC1, ADC11 on ADC_3 */
 #define LED_8_BANK
 #define LED_8_GPIO GPIOC
-#define LED_8_GPIO_CLK RCC_APB2Periph_GPIOC
-#define LED_8_GPIO_PIN GPIO_Pin_1
+#define LED_8_GPIO_CLK RCC_APB2ENR_IOPCEN
+#define LED_8_GPIO_PIN GPIO1
 #define LED_8_AFIO_REMAP ((void)0)
 
 
@@ -102,8 +78,8 @@
 /* PC12, on GPIO connector*/
 #define LED_12_BANK
 #define LED_12_GPIO GPIOC
-#define LED_12_GPIO_CLK RCC_APB2Periph_GPIOC
-#define LED_12_GPIO_PIN GPIO_Pin_12
+#define LED_12_GPIO_CLK RCC_APB2ENR_IOPCEN
+#define LED_12_GPIO_PIN GPIO12
 #define LED_12_AFIO_REMAP ((void)0)
 
 
