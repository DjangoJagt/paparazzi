--- conflicted
+++ resolved
@@ -171,12 +171,7 @@
 #ifdef USE_GPS
   if (radio_control.status != RC_OK &&                  \
       autopilot_mode == AP_MODE_NAV && GpsIsLost())		\
-<<<<<<< HEAD
-    autopilot_set_mode(AP_MODE_FAILSAFE);			\
-  gps_periodic();
-=======
     autopilot_set_mode(AP_MODE_FAILSAFE);
->>>>>>> 0e15a116
 #endif
 
   modules_periodic_task();
