/*
 * Copyright (C) 2008-2009 Antoine Drouin <poinix@gmail.com>
 *
 * This file is part of paparazzi.
 *
 * paparazzi is free software; you can redistribute it and/or modify
 * it under the terms of the GNU General Public License as published by
 * the Free Software Foundation; either version 2, or (at your option)
 * any later version.
 *
 * paparazzi is distributed in the hope that it will be useful,
 * but WITHOUT ANY WARRANTY; without even the implied warranty of
 * MERCHANTABILITY or FITNESS FOR A PARTICULAR PURPOSE.  See the
 * GNU General Public License for more details.
 *
 * You should have received a copy of the GNU General Public License
 * along with paparazzi; see the file COPYING.  If not, write to
 * the Free Software Foundation, 59 Temple Place - Suite 330,
 * Boston, MA 02111-1307, USA.
 */

<<<<<<< HEAD
/** \file stabilization_attitude_ref_int.c
 *  \brief rotorcraft attitude reference generation (quaternion int version)
=======
/** @file stabilization_attitude_ref_int.c
 * Rotorcraft attitude reference generation (quaternion int version)
>>>>>>> a984fb6e
 *
 */

#include "generated/airframe.h"
#include "firmwares/rotorcraft/stabilization.h"
#include "subsystems/ahrs.h"

#include "stabilization_attitude_ref_int.h"

#if USE_SETPOINTS_WITH_TRANSITIONS
#include "firmwares/rotorcraft/stabilization/quat_setpoint_int.h"
#endif

#define REF_ACCEL_MAX_P BFP_OF_REAL(STABILIZATION_ATTITUDE_REF_MAX_PDOT, REF_ACCEL_FRAC)
#define REF_ACCEL_MAX_Q BFP_OF_REAL(STABILIZATION_ATTITUDE_REF_MAX_QDOT, REF_ACCEL_FRAC)
#define REF_ACCEL_MAX_R BFP_OF_REAL(STABILIZATION_ATTITUDE_REF_MAX_RDOT, REF_ACCEL_FRAC)

#define REF_RATE_MAX_P BFP_OF_REAL(STABILIZATION_ATTITUDE_REF_MAX_P, REF_RATE_FRAC)
#define REF_RATE_MAX_Q BFP_OF_REAL(STABILIZATION_ATTITUDE_REF_MAX_Q, REF_RATE_FRAC)
#define REF_RATE_MAX_R BFP_OF_REAL(STABILIZATION_ATTITUDE_REF_MAX_R, REF_RATE_FRAC)

#define OMEGA_P   STABILIZATION_ATTITUDE_REF_OMEGA_P
#define ZETA_P    STABILIZATION_ATTITUDE_REF_ZETA_P
#define ZETA_OMEGA_P_RES 10
#define ZETA_OMEGA_P BFP_OF_REAL((ZETA_P*OMEGA_P), ZETA_OMEGA_P_RES)
#define OMEGA_2_P_RES 7
#define OMEGA_2_P    BFP_OF_REAL((OMEGA_P*OMEGA_P), OMEGA_2_P_RES)

#define OMEGA_Q   STABILIZATION_ATTITUDE_REF_OMEGA_Q
#define ZETA_Q    STABILIZATION_ATTITUDE_REF_ZETA_Q
#define ZETA_OMEGA_Q_RES 10
#define ZETA_OMEGA_Q BFP_OF_REAL((ZETA_Q*OMEGA_Q), ZETA_OMEGA_Q_RES)
#define OMEGA_2_Q_RES 7
#define OMEGA_2_Q    BFP_OF_REAL((OMEGA_Q*OMEGA_Q), OMEGA_2_Q_RES)

#define OMEGA_R   STABILIZATION_ATTITUDE_REF_OMEGA_R
#define ZETA_R    STABILIZATION_ATTITUDE_REF_ZETA_R
#define ZETA_OMEGA_R_RES 10
#define ZETA_OMEGA_R BFP_OF_REAL((ZETA_R*OMEGA_R), ZETA_OMEGA_R_RES)
#define OMEGA_2_R_RES 7
#define OMEGA_2_R    BFP_OF_REAL((OMEGA_R*OMEGA_R), OMEGA_2_R_RES)


struct Int32Eulers stab_att_sp_euler;  ///< with #INT32_ANGLE_FRAC
struct Int32Quat   stab_att_sp_quat;
struct Int32Eulers stab_att_ref_euler; ///< with #INT32_ANGLE_FRAC
struct Int32Quat   stab_att_ref_quat;
struct Int32Rates  stab_att_ref_rate;
struct Int32Rates  stab_att_ref_accel;

struct Int32RefModel stab_att_ref_model = {
  {STABILIZATION_ATTITUDE_REF_OMEGA_P, STABILIZATION_ATTITUDE_REF_OMEGA_Q, STABILIZATION_ATTITUDE_REF_OMEGA_R},
  {STABILIZATION_ATTITUDE_REF_ZETA_P, STABILIZATION_ATTITUDE_REF_ZETA_Q, STABILIZATION_ATTITUDE_REF_ZETA_R}
};


static void reset_psi_ref_from_body(void) {
  stab_att_ref_euler.psi = ahrs.ltp_to_body_euler.psi;
  stab_att_ref_rate.r = 0;
  stab_att_ref_accel.r = 0;
}

void stabilization_attitude_ref_init(void) {

  INT_EULERS_ZERO(stab_att_sp_euler);
  INT32_QUAT_ZERO(stab_att_sp_quat);
  INT_EULERS_ZERO(stab_att_ref_euler);
  INT32_QUAT_ZERO(stab_att_ref_quat);
  INT_RATES_ZERO(stab_att_ref_rate);
  INT_RATES_ZERO(stab_att_ref_accel);

  /*
  for (int i = 0; i < STABILIZATION_ATTITUDE_GAIN_NB; i++) {
    RATES_ASSIGN(stab_att_ref_model[i].omega, omega_p[i], omega_q[i], omega_r[i]);
    RATES_ASSIGN(stab_att_ref_model[i].zeta, zeta_p[i], zeta_q[i], zeta_r[i]);
  }
  */

}

void stabilization_attitude_ref_enter()
{
  reset_psi_ref_from_body();

#if USE_SETPOINTS_WITH_TRANSITIONS
  stabilization_attitude_sp_enter();
  memcpy(&stab_att_ref_quat, &stab_att_sp_quat, sizeof(struct Int32Quat));
#else
  update_quat_from_eulers(&stab_att_ref_quat, &stab_att_ref_euler);
#endif

  /* set reference rate and acceleration to zero */
  memset(&stab_att_ref_accel, 0, sizeof(struct Int32Rates));
  memset(&stab_att_ref_rate, 0, sizeof(struct Int32Rates));
}

/*
 * Reference
 */
#define DT_UPDATE (1./PERIODIC_FREQUENCY)
#define F_UPDATE_RES 9

void stabilization_attitude_ref_update() {

  /* integrate reference attitude            */
  struct Int32Quat qdot;
  INT32_QUAT_DERIVATIVE(qdot, stab_att_ref_rate, stab_att_ref_quat);
  //QUAT_SMUL(qdot, qdot, RATE_BFP_OF_REAL(DT_UPDATE));
  QUAT_SMUL(qdot, qdot, 4);
  QUAT_SMUL(qdot, qdot, DT_UPDATE);
  QUAT_ADD(stab_att_ref_quat, qdot);
  INT32_QUAT_NORMALIZE(stab_att_ref_quat);

  /* integrate reference rotational speeds   */
  const struct Int32Rates delta_rate = {
         stab_att_ref_accel.p >> ( F_UPDATE_RES + REF_ACCEL_FRAC - REF_RATE_FRAC),
         stab_att_ref_accel.q >> ( F_UPDATE_RES + REF_ACCEL_FRAC - REF_RATE_FRAC),
         stab_att_ref_accel.r >> ( F_UPDATE_RES + REF_ACCEL_FRAC - REF_RATE_FRAC)};

  //RATES_SMUL(delta_rate, stab_att_ref_accel, RATE_BFP_OF_REAL(DT_UPDATE));
  //RATES_SMUL(delta_rate, stab_att_ref_accel, DT_UPDATE);
  RATES_ADD(stab_att_ref_rate, delta_rate);

  /* compute reference angular accelerations */
  struct Int32Quat err;
  /* compute reference attitude error        */
  INT32_QUAT_INV_COMP(err, stab_att_sp_quat, stab_att_ref_quat);
  /* wrap it in the shortest direction       */
  INT32_QUAT_WRAP_SHORTEST(err);
  /* propagate the 2nd order linear model    */

  const struct Int32Rates accel_rate = {
    ((int32_t)(-2.*ZETA_OMEGA_P) * (stab_att_ref_rate.p >> (REF_RATE_FRAC - REF_ACCEL_FRAC))) >> (ZETA_OMEGA_P_RES),
    ((int32_t)(-2.*ZETA_OMEGA_Q) * (stab_att_ref_rate.q >> (REF_RATE_FRAC - REF_ACCEL_FRAC))) >> (ZETA_OMEGA_Q_RES),
    ((int32_t)(-2.*ZETA_OMEGA_R) * (stab_att_ref_rate.r >> (REF_RATE_FRAC - REF_ACCEL_FRAC))) >> (ZETA_OMEGA_R_RES) };

  const struct Int32Rates accel_angle = {
    ((int32_t)(-OMEGA_2_P)* (err.qx   >> (REF_ANGLE_FRAC - REF_ACCEL_FRAC))) >> (OMEGA_2_P_RES),
    ((int32_t)(-OMEGA_2_Q)* (err.qy   >> (REF_ANGLE_FRAC - REF_ACCEL_FRAC))) >> (OMEGA_2_Q_RES),
    ((int32_t)(-OMEGA_2_R)* (err.qz   >> (REF_ANGLE_FRAC - REF_ACCEL_FRAC))) >> (OMEGA_2_R_RES) };

  RATES_SUM(stab_att_ref_accel, accel_rate, accel_angle);


        /*
  stab_att_ref_accel.p = -2.*stab_att_ref_model.zeta.p*stab_att_ref_model.omega.p*stab_att_ref_rate.p
    - stab_att_ref_model.omega.p*stab_att_ref_model.omega.p*err.qx;
  stab_att_ref_accel.q = -2.*stab_att_ref_model.zeta.q*stab_att_ref_model.omega.q*stab_att_ref_rate.q
    - stab_att_ref_model.omega.q*stab_att_ref_model.omega.q*err.qy;
  stab_att_ref_accel.r = -2.*stab_att_ref_model.zeta.r*stab_att_ref_model.omega.r*stab_att_ref_rate.r
    - stab_att_ref_model.omega.r*stab_att_ref_model.omega.r*err.qz;
    */

  /*	saturate acceleration */
  //const struct Int32Rates MIN_ACCEL = { -REF_ACCEL_MAX_P, -REF_ACCEL_MAX_Q, -REF_ACCEL_MAX_R };
  //const struct Int32Rates MAX_ACCEL = {  REF_ACCEL_MAX_P,  REF_ACCEL_MAX_Q,  REF_ACCEL_MAX_R };
  //RATES_BOUND_BOX(stab_att_ref_accel, MIN_ACCEL, MAX_ACCEL);

  /* compute ref_euler */
  INT32_EULERS_OF_QUAT(stab_att_ref_euler, stab_att_ref_quat);

}<|MERGE_RESOLUTION|>--- conflicted
+++ resolved
@@ -19,13 +19,8 @@
  * Boston, MA 02111-1307, USA.
  */
 
-<<<<<<< HEAD
-/** \file stabilization_attitude_ref_int.c
- *  \brief rotorcraft attitude reference generation (quaternion int version)
-=======
 /** @file stabilization_attitude_ref_int.c
  * Rotorcraft attitude reference generation (quaternion int version)
->>>>>>> a984fb6e
  *
  */
 
