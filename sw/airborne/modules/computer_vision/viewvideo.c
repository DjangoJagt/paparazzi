--- conflicted
+++ resolved
@@ -187,13 +187,8 @@
     // compute usleep to have a more stable frame rate
     struct timeval vision_thread_sleep_time;
     gettimeofday(&vision_thread_sleep_time, NULL);
-<<<<<<< HEAD
     int dt = (int)(vision_thread_sleep_time.tv_sec - last_time.tv_sec) * 1000000 +
              (int)(vision_thread_sleep_time.tv_usec - last_time.tv_usec);
-=======
-    int dt = (int)(vision_thread_sleep_time.tv_sec - last_time.tv_sec) * 1000000 + (int)(
-               vision_thread_sleep_time.tv_usec - last_time.tv_usec);
->>>>>>> d5b680f7
     if (dt < microsleep) { usleep(microsleep - dt); }
     last_time = vision_thread_sleep_time;
 
