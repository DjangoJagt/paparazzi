<!-- this is a quadrotor frame equiped with Lisa/M and MKK motor controllers -->

<airframe name="fraser">

  <firmware name="rotorcraft">
    <target name="ap" board="lisa_m_1.0">
      <subsystem name="radio_control" type="spektrum"/>
      <define name="RADIO_MODE" value="RADIO_AUX2"/>
      <define name="RADIO_KILL_SWITCH" value="RADIO_GEAR"/>
      <define name="RADIO_CONTROL_SPEKTRUM_SIGNS" value="\{1,1,-1,1,-1,-1,-1,1,1,1,1,1\}"/>
      <define name="RADIO_CONTROL_SPEKTRUM_SECONDARY_PORT" value="UART5"/>
      <define name="OVERRIDE_UART5_IRQ_HANDLER"/>
      <!--define name="ACTUATORS_START_DELAY" value="2"/-->
      <define name="USE_INS_NAV_INIT"/>
<<<<<<< HEAD
=======
      <!--configure name="SYS_TIME_LED" value="none"/-->
>>>>>>> 5b6074eb
      <configure name="AHRS_ALIGNER_LED" value="3"/>
    </target>
    <target name="sim" board="pc">
      <subsystem name="fdm"           type="nps"/>
      <subsystem name="radio_control" type="ppm"/>
    </target>

    <subsystem name="telemetry"     type="transparent"/>
    <subsystem name="actuators"     type="mkk"/>
    <subsystem name="imu"           type="aspirin_v1.5"/>
    <subsystem name="gps"           type="ublox"/>
    <subsystem name="stabilization" type="euler"/>
    <subsystem name="ahrs"          type="int_cmpl_euler"/>
  </firmware>

  <firmware name="setup">
    <target name="tunnel" board="lisa_m_1.0"/>
  </firmware>

  <firmware name="lisa_m_test_progs">
    <target name="test_sys_time"       board="lisa_m_1.0"/>
    <target name="test_led"	           board="lisa_m_1.0"/>
    <target name="test_uart_lisam"     board="lisa_m_1.0"/>
    <target name="test_servos"         board="lisa_m_1.0"/>
    <target name="test_telemetry"      board="lisa_m_1.0"/>
    <target name="test_imu_aspirin"    board="lisa_m_1.0"/>
    <target name="test_rc_spektrum"    board="lisa_m_1.0"/>
    <target name="test_baro"           board="lisa_m_1.0"/>
    <!--<target name="test_imu"           board="lisa_m_1.0"/>
    <target name="test_rc_ppm"			board="lisa_m_1.0"/>
    <target name="test_adc"			board="lisa_m_1.0"/>
    <target name="test_hmc5843"			board="lisa_m_1.0"/>
    <target name="test_itg3200"			board="lisa_m_1.0"/>
    <target name="test_adxl345"			board="lisa_m_1.0"/>
    <target name="test_esc_mkk_simple"		board="lisa_m_1.0"/>
    <target name="test_esc_asctecv1_simple"	board="lisa_m_1.0"/>
    <target name="test_actuators_mkk"		board="lisa_m_1.0"/>
    <target name="test_actuators_asctecv1"	board="lisa_m_1.0"/-->
  </firmware>

  <modules main_freq="512">
    <!--load name="sys_mon.xml"/-->
  </modules>

  <commands>
    <axis name="PITCH"  failsafe_value="0"/>
    <axis name="ROLL"   failsafe_value="0"/>
    <axis name="YAW"    failsafe_value="0"/>
    <axis name="THRUST" failsafe_value="0"/>
  </commands>

  <section name="ACTUATORS_MKK" prefix="ACTUATORS_MKK_">
    <define name="NB" value="4"/>
    <define name="ADDR" value="{ 0x54, 0x52, 0x56, 0x58 }"/>
  </section>

  <section name="SUPERVISION" prefix="SUPERVISION_">
    <define name="MIN_MOTOR" value="2"/>
    <define name="MAX_MOTOR" value="210"/>
    <define name="TRIM_A" value="0"/>
    <define name="TRIM_E" value="0"/>
    <define name="TRIM_R" value="0"/>
    <define name="NB_MOTOR" value="4"/>
    <define name="SCALE" value="256"/>
    <define name="ROLL_COEF"   value="{   0,    0, -256,  256 }"/>
    <define name="PITCH_COEF"  value="{ 256, -256,    0,    0 }"/>
    <define name="YAW_COEF"    value="{ -256,  -256, 256, 256 }"/>
    <define name="THRUST_COEF" value="{ 256,  256,  256,  256 }"/>
  </section>

  <section name="IMU" prefix="IMU_">
    <define name="ACCEL_X_NEUTRAL" value="11"/>
    <define name="ACCEL_Y_NEUTRAL" value="11"/>
    <define name="ACCEL_Z_NEUTRAL" value="-25"/>

    <define name="MAG_X_NEUTRAL" value="-98"/>
    <define name="MAG_Y_NEUTRAL" value="-252"/>
    <define name="MAG_Z_NEUTRAL" value="-122"/>
    <define name="MAG_X_SENS" value="4.04659389111" integer="16"/>
    <define name="MAG_Y_SENS" value="4.07651737489" integer="16"/>
    <define name="MAG_Z_SENS" value="3.77693466173" integer="16"/>

    <define name="BODY_TO_IMU_PHI"   value="0." unit="deg"/>
    <define name="BODY_TO_IMU_THETA" value="0." unit="deg"/>
    <define name="BODY_TO_IMU_PSI"   value="-45." unit="deg"/>
  </section>

  <section name="AHRS" prefix="AHRS_">
    <define name="PROPAGATE_FREQUENCY" value="512"/>
    <define name="MAG_UPDATE_YAW_ONLY"/>
    <define name="H_X" value="0.3770441"/>
    <define name="H_Y" value="0.0193986"/>
    <define name="H_Z" value="0.9259921"/>
  </section>

  <section name="INS" prefix="INS_">
    <define name="BARO_SENS" value="3.3" integer="16"/>
  </section>

  <section name="STABILIZATION_RATE" prefix="STABILIZATION_RATE_">
    <!-- setpoints -->
    <define name="SP_MAX_P" value="10000" />
    <define name="SP_MAX_Q" value="10000" />
    <define name="SP_MAX_R" value="10000" />
    <define name="DEADBAND_P" value="0" />
    <define name="DEADBAND_Q" value="0" />
    <define name="DEADBAND_R" value="200" />
    <define name="REF_TAU" value="4" />

    <!-- feedback -->
    <define name="GAIN_P" value="-400" />
    <define name="GAIN_Q" value="-400" />
    <define name="GAIN_R" value="-350" />

    <define name="IGAIN_P" value="-75" />
    <define name="IGAIN_Q" value="-75" />
    <define name="IGAIN_R" value="-50" />

    <!-- feedforward -->
    <define name="DDGAIN_P" value="300" />
    <define name="DDGAIN_Q" value="300" />
    <define name="DDGAIN_R" value="300" />
  </section>


  <section name="STABILIZATION_ATTITUDE" prefix="STABILIZATION_ATTITUDE_">
    <!-- setpoints -->
    <define name="SP_MAX_PHI"     value="45." unit="deg"/>
    <define name="SP_MAX_THETA"   value="45." unit="deg"/>
    <define name="SP_MAX_R"       value="90." unit="deg/s"/>
    <define name="DEADBAND_R"     value="250"/>

    <!-- reference -->
    <define name="REF_OMEGA_P"  value="800" unit="deg/s"/>
    <define name="REF_ZETA_P"   value="0.85"/>
    <define name="REF_MAX_P"    value="400." unit="deg/s"/>
    <define name="REF_MAX_PDOT" value="RadOfDeg(8000.)"/>

    <define name="REF_OMEGA_Q"  value="800" unit="deg/s"/>
    <define name="REF_ZETA_Q"   value="0.85"/>
    <define name="REF_MAX_Q"    value="400." unit="deg/s"/>
    <define name="REF_MAX_QDOT" value="RadOfDeg(8000.)"/>

    <define name="REF_OMEGA_R"  value="500" unit="deg/s"/>
    <define name="REF_ZETA_R"   value="0.85"/>
    <define name="REF_MAX_R"    value="180." unit="deg/s"/>
    <define name="REF_MAX_RDOT" value="RadOfDeg(1800.)"/>

    <!-- feedback -->
    <define name="PHI_PGAIN"  value="-1000"/>
    <define name="PHI_DGAIN"  value="-400"/>
    <define name="PHI_IGAIN"  value="-200"/>

    <define name="THETA_PGAIN"  value="-1000"/>
    <define name="THETA_DGAIN"  value="-400"/>
    <define name="THETA_IGAIN"  value="-200"/>

    <define name="PSI_PGAIN"  value="-1000"/>
    <define name="PSI_DGAIN"  value="-400"/>
    <define name="PSI_IGAIN"  value="-10"/>

    <!-- feedforward -->
    <define name="PHI_DDGAIN"   value=" 300"/>
    <define name="THETA_DDGAIN" value=" 300"/>
    <define name="PSI_DDGAIN"   value=" 300"/>
  </section>

  <section name="GUIDANCE_V" prefix="GUIDANCE_V_">
    <define name="MIN_ERR_Z"   value="POS_BFP_OF_REAL(-10.)"/>
    <define name="MAX_ERR_Z"   value="POS_BFP_OF_REAL( 10.)"/>
    <define name="MIN_ERR_ZD"  value="SPEED_BFP_OF_REAL(-10.)"/>
    <define name="MAX_ERR_ZD"  value="SPEED_BFP_OF_REAL( 10.)"/>
    <define name="MAX_SUM_ERR" value="2000000"/>
    <define name="HOVER_KP"    value="-150"/>
    <define name="HOVER_KD"    value="-80"/>
    <define name="HOVER_KI"    value="-20"/>
    <!-- 1.5m/s for full stick : BOOZ_SPEED_I_OF_F(1.5) / (MAX_PPRZ/2) -->
    <define name="RC_CLIMB_COEF" value ="163"/>
    <!-- BOOZ_SPEED_I_OF_F(1.5) * 20% -->
    <define name="RC_CLIMB_DEAD_BAND" value ="160000"/>
    <!--define name="INV_M" value ="0.21"/-->
  </section>

  <section name="GUIDANCE_H" prefix="GUIDANCE_H_">
    <define name="PGAIN" value="-100"/>
    <define name="DGAIN" value="-100"/>
    <define name="IGAIN" value="-0"/>
  </section>

  <section name="SIMULATOR" prefix="NPS_">
    <define name="ACTUATOR_NAMES"  value="{&quot;front_motor&quot;, &quot;back_motor&quot;, &quot;right_motor&quot;, &quot;left_motor&quot;}"/>
    <define name="INITIAL_CONDITITONS" value="&quot;reset00&quot;"/>
    <define name="SENSORS_PARAMS" value="&quot;nps_sensors_params_booz2_a1.h&quot;"/>
  </section>

  <section name="AUTOPILOT">
    <define name="MODE_MANUAL" value="AP_MODE_ATTITUDE_DIRECT"/>
    <define name="MODE_AUTO1"  value="AP_MODE_ATTITUDE_Z_HOLD"/>
    <define name="MODE_AUTO2"  value="AP_MODE_HOVER_Z_HOLD"/>
  </section>

  <section name="BAT">
    <define name="CATASTROPHIC_BAT_LEVEL" value="9.3" unit="V"/>
  </section>

</airframe><|MERGE_RESOLUTION|>--- conflicted
+++ resolved
@@ -12,10 +12,6 @@
       <define name="OVERRIDE_UART5_IRQ_HANDLER"/>
       <!--define name="ACTUATORS_START_DELAY" value="2"/-->
       <define name="USE_INS_NAV_INIT"/>
-<<<<<<< HEAD
-=======
-      <!--configure name="SYS_TIME_LED" value="none"/-->
->>>>>>> 5b6074eb
       <configure name="AHRS_ALIGNER_LED" value="3"/>
     </target>
     <target name="sim" board="pc">
