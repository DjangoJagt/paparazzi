<!DOCTYPE airframe SYSTEM "../airframe.dtd">

<airframe name="bebop_avoider">
  <description>Vision Course TUDelft V2019
  </description>

  <firmware name="rotorcraft">
    <target name="ap" board="bebop">
      <define name="VIDEO_CAPTURE_PATH" value="/data/ftp/internal_000/images"/>
      <define name="LOGGER_FILE_PATH" value="/data/ftp/internal_000/log"/>
      <define name="MT9V117_TARGET_FPS" value="20"/>
      
      <!-- Detect orange -->
      <define name="COLOR_OBJECT_DETECTOR_LUM_MIN1" value="30"/>
      <define name="COLOR_OBJECT_DETECTOR_LUM_MAX1" value="170"/>
      <define name="COLOR_OBJECT_DETECTOR_CB_MIN1" value="70"/>
      <define name="COLOR_OBJECT_DETECTOR_CB_MAX1" value="130"/>
      <define name="COLOR_OBJECT_DETECTOR_CR_MIN1" value="150"/>
      <define name="COLOR_OBJECT_DETECTOR_CR_MAX1" value="190"/>
      
      <!-- Detect green -->
      <define name="COLOR_OBJECT_DETECTOR_LUM_MIN2" value="60"/>
      <define name="COLOR_OBJECT_DETECTOR_LUM_MAX2" value="130"/>
      <define name="COLOR_OBJECT_DETECTOR_CB_MIN2" value="75"/>
      <define name="COLOR_OBJECT_DETECTOR_CB_MAX2" value="110"/>
      <define name="COLOR_OBJECT_DETECTOR_CR_MIN2" value="120"/>
      <define name="COLOR_OBJECT_DETECTOR_CR_MAX2" value="140"/>
    </target>
    <target name="nps" board="pc">
      <module name="fdm" type="gazebo"/>
      <define name="VIDEO_CAPTURE_PATH" value="/tmp/paparazzi/images"/>
      <define name="LOGGER_FILE_PATH" value="/tmp/paparazzi/log"/>
      
      <!-- Detect orange -->
      <define name="COLOR_OBJECT_DETECTOR_LUM_MIN1" value="41"/>
      <define name="COLOR_OBJECT_DETECTOR_LUM_MAX1" value="183"/>
      <define name="COLOR_OBJECT_DETECTOR_CB_MIN1" value="53"/>
      <define name="COLOR_OBJECT_DETECTOR_CB_MAX1" value="121"/>
      <define name="COLOR_OBJECT_DETECTOR_CR_MIN1" value="134"/>
      <define name="COLOR_OBJECT_DETECTOR_CR_MAX1" value="249"/>
      
      <!-- Detect green -->
      <define name="COLOR_OBJECT_DETECTOR_LUM_MIN2" value="0"/>
      <define name="COLOR_OBJECT_DETECTOR_LUM_MAX2" value="255"/>
      <define name="COLOR_OBJECT_DETECTOR_CB_MIN2" value="0"/>
      <define name="COLOR_OBJECT_DETECTOR_CB_MAX2" value="110"/>
      <define name="COLOR_OBJECT_DETECTOR_CR_MIN2" value="0"/>
      <define name="COLOR_OBJECT_DETECTOR_CR_MAX2" value="130"/>
    </target>

  <!-- Subsystem section -->
    <module name="telemetry" type="transparent_udp"/>
    <module name="radio_control" type="datalink"/>
    <module name="motor_mixing"/>
    <module name="actuators" type="bebop"/>
    <module name="imu" type="bebop"/>
    <module name="gps" type="datalink"/>
    <module name="stabilization" type="indi_simple"/>
    <module name="stabilization" type="rate_indi"/>
    <module name="ahrs" type="int_cmpl_quat">
      <configure name="USE_MAGNETOMETER" value="FALSE"/>
      <define name="AHRS_USE_GPS_HEADING" value="TRUE"/>
    </module>
    <module name="ins" type="extended"/>

    <module name="logger_file"/>

    <!-- Video/Camera modules -->
    <module name="bebop_cam"/>
    <!--module name="bebop_ae_awb">
      <define name="CV_AE_AWB_VERBOSE" value="0" />
    </module-->
    <module name="video_capture">
      <define name="VIDEO_CAPTURE_CAMERA" value="front_camera"/>
      <define name="VIDEO_CAPTURE_FPS" value="10"/>
    </module>
    <module name="cv_detect_color_object">
      <define name="COLOR_OBJECT_DETECTOR_CAMERA1" value="front_camera"/>
      <define name="COLOR_OBJECT_DETECTOR_FPS1" value="0"/>
      <define name="COLOR_OBJECT_DETECTOR_DRAW1" value="1"/>
      
      <define name="COLOR_OBJECT_DETECTOR_CAMERA2" value="front_camera"/>
      <define name="COLOR_OBJECT_DETECTOR_FPS2" value="0"/>
      <define name="COLOR_OBJECT_DETECTOR_DRAW2" value="1"/>
    </module>
    <module name="ground_detection">
      <define name="GROUND_DETECTION_CAMERA" value="front_camera"/>
      <define name="GROUND_DETECTION_FPS" value="0"/>
    </module>
    <module name="orange_avoider_guided">
      <define name="ORANGE_AVOIDER_VISUAL_DETECTION_ID" value="COLOR_OBJECT_DETECTION1_ID"/>
      <define name="FLOOR_VISUAL_DETECTION_ID" value="COLOR_OBJECT_DETECTION2_ID"/>
<<<<<<< HEAD
      <define name="GROUND_CENTRAL_VISUAL_DETECTION_ID" value="COLOR_OBJECT_DETECTION3_ID"/>
      <define name="PLANT_VISUAL_DETECTION_ID" value="COLOR_OBJECT_DETECTION4_ID"/>
=======
      <define name="GROUND_SPLIT_ID" value="GROUND_DETECTION_ID"/>
>>>>>>> 49dea1cd
    </module>
    <module name="video_rtp_stream">
      <define name="VIEWVIDEO_CAMERA" value="front_camera"/>
      <define name="VIEWVIDEO_CAMERA2" value="bottom_camera"/>
      <define name="VIEWVIDEO_DOWNSIZE_FACTOR" value="1"/>
      <define name="VIEWVIDEO_QUALITY_FACTOR" value="40"/>
    </module>
  </firmware>

  <commands>
    <axis name="PITCH" failsafe_value="0"/>
    <axis name="ROLL" failsafe_value="0"/>
    <axis name="YAW" failsafe_value="0"/>
    <axis name="THRUST" failsafe_value="6000"/>
  </commands>

  <servos driver="Default">
    <servo name="TOP_LEFT" no="0" min="3000" neutral="3000" max="9800" />
    <servo name="TOP_RIGHT" no="1" min="3000" neutral="3000" max="9800" />
    <servo name="BOTTOM_RIGHT" no="2" min="3000" neutral="3000" max="9800" />
    <servo name="BOTTOM_LEFT" no="3" min="3000" neutral="3000" max="9800" />
  </servos>

  <section name="MIXING" prefix="MOTOR_MIXING_">
    <define name="TRIM_ROLL" value="0"/>
    <define name="TRIM_PITCH" value="0"/>
    <define name="TRIM_YAW" value="0"/>
    <define name="TYPE" value="QUAD_X"/>
  </section>

  <command_laws>
    <call fun="motor_mixing_run(autopilot_get_motors_on(),FALSE,values)"/>
    <set servo="TOP_LEFT" value="motor_mixing.commands[MOTOR_FRONT_LEFT]"/>
    <set servo="TOP_RIGHT" value="motor_mixing.commands[MOTOR_FRONT_RIGHT]"/>
    <set servo="BOTTOM_RIGHT" value="motor_mixing.commands[MOTOR_BACK_RIGHT]"/>
    <set servo="BOTTOM_LEFT" value="motor_mixing.commands[MOTOR_BACK_LEFT]"/>
  </command_laws>
  
  <section name="BEBOP_FRONT_CAMERA" prefix="MT9F002_">
    <define name="OUTPUT_HEIGHT" value="520" />
    <define name="OUTPUT_WIDTH" value="240" />
    <define name="OFFSET_X" value="0.09" />
    <define name="ZOOM" value="1.25"/>
    <define name="GAIN_GREEN1" value="10.0"/>
    <define name="GAIN_GREEN2" value="10.0"/>
    <define name="GAIN_BLUE" value="12.5"/>
    <define name="GAIN_RED" value="9.0"/>
    <define name="TARGET_EXPOSURE" value="30" />
  </section>

  <section name="AIR_DATA" prefix="AIR_DATA_">
    <define name="CALC_AIRSPEED" value="FALSE"/>
    <define name="CALC_TAS_FACTOR" value="FALSE"/>
    <define name="CALC_AMSL_BARO" value="TRUE"/>
  </section>

  <section name="IMU" prefix="IMU_">
    <define name="BODY_TO_IMU_PHI" value="0." unit="deg"/>
    <define name="BODY_TO_IMU_THETA" value="0." unit="deg"/>
    <define name="BODY_TO_IMU_PSI" value="0." unit="deg"/>
    <!-- Magneto calibration -->
    <define name="MAG_X_NEUTRAL" value="0"/>
    <define name="MAG_Y_NEUTRAL" value="0"/>
    <define name="MAG_Z_NEUTRAL" value="0"/>
  </section>

  <!-- local magnetic field -->
  <!-- http://wiki.paparazziuav.org/wiki/Subsystem/ahrs#Local_Magnetic_Field -->
  <section name="AHRS" prefix="AHRS_">
    <!-- values used if no GPS fix, on 3D fix is update by geo_mag module -->
    <!-- Delft -->
    <define name="H_X" value="0.3892503"/>
    <define name="H_Y" value="0.0017972"/>
    <define name="H_Z" value="0.9211303"/>

    <define name="HEADING_UPDATE_GPS_MIN_SPEED" value="0"/>
    <define name="GRAVITY_HEURISTIC_FACTOR" value="0"/>
  </section>

  <section name="INS" prefix="INS_">
    <define name="SONAR_MAX_RANGE" value="2.2"/>

    <!-- Use GPS altitude measurments and set the R gain -->
    <define name="USE_GPS_ALT" value="1"/>
    <define name="VFF_R_GPS" value="0.01"/>
  </section>

  <section name="RC_SETPOINT" prefix="STABILIZATION_ATTITUDE_">
    <!-- setpoint limits for attitude stabilization rc flight -->
    <define name="SP_MAX_PHI" value="45" unit="deg"/>
    <define name="SP_MAX_THETA" value="45" unit="deg"/>
    <define name="SP_MAX_R" value="120" unit="deg/s"/>
    <define name="DEADBAND_A" value="0"/>
    <define name="DEADBAND_E" value="0"/>
    <define name="DEADBAND_R" value="50"/>
  </section>

  <section name="ATTITUDE_REFERENCE" prefix="STABILIZATION_ATTITUDE_">
    <!-- attitude reference generation model -->
    <define name="REF_OMEGA_P" value="450" unit="deg/s"/>
    <define name="REF_ZETA_P" value="0.9"/>
    <define name="REF_MAX_P" value="600." unit="deg/s"/>
    <define name="REF_MAX_PDOT" value="RadOfDeg(8000.)"/>

    <define name="REF_OMEGA_Q" value="450" unit="deg/s"/>
    <define name="REF_ZETA_Q" value="0.9"/>
    <define name="REF_MAX_Q" value="600." unit="deg/s"/>
    <define name="REF_MAX_QDOT" value="RadOfDeg(8000.)"/>

    <define name="REF_OMEGA_R" value="450" unit="deg/s"/>
    <define name="REF_ZETA_R" value="0.9"/>
    <define name="REF_MAX_R" value="600." unit="deg/s"/>
    <define name="REF_MAX_RDOT" value="RadOfDeg(8000.)"/>
  </section>

  <section name="STABILIZATION_ATTITUDE_INDI" prefix="STABILIZATION_INDI_">
    <!-- control effectiveness -->
    <define name="G1_P" value="0.0397"/>
    <define name="G1_Q" value="0.0299"/>
    <define name="G1_R" value="0.0014"/>
    <define name="G2_R" value="0.1219"/>

    <!-- reference acceleration for attitude control -->
    <define name="REF_ERR_P" value="600.0"/>
    <define name="REF_ERR_Q" value="600.0"/>
    <define name="REF_ERR_R" value="600.0"/>
    <define name="REF_RATE_P" value="28.0"/>
    <define name="REF_RATE_Q" value="28.0"/>
    <define name="REF_RATE_R" value="28.0"/>

    <!--Maxium yaw rate, to avoid instability-->
    <define name="MAX_R" value="120.0" unit="deg/s"/>

    <!-- second order filter parameters -->
    <define name="FILT_CUTOFF" value="8.0"/>
    <define name="ESTIMATION_FILT_CUTOFF" value="8.0"/>

    <!-- first order actuator dynamics -->
    <define name="ACT_FREQ_P" value="53.9"/>
    <define name="ACT_FREQ_Q" value="53.9"/>
    <define name="ACT_FREQ_R" value="53.9"/>

    <!-- Adaptive Learning Rate -->
    <define name="USE_ADAPTIVE" value="FALSE"/>
    <define name="ADAPTIVE_MU" value="0.0001"/>
  </section>

  <section name="GUIDANCE_V" prefix="GUIDANCE_V_">
    <define name="HOVER_KP" value="283"/>
    <define name="HOVER_KD" value="82"/>
    <define name="HOVER_KI" value="20"/>
    <define name="NOMINAL_HOVER_THROTTLE" value="0.68"/>
    <define name="ADAPT_THROTTLE_ENABLED" value="TRUE"/>

    <define name="ADAPT_INITIAL_HOVER_THROTTLE" value="0.68" />
    <define name="ADAPT_MIN_HOVER_THROTTLE" value="0.55" />
    <define name="ADAPT_MAX_HOVER_THROTTLE" value="0.72" />
    <!-- <define name="ADAPT_NOISE_FACTOR" value="0.8" /> -->
  </section>

  <section name="GUIDANCE_H" prefix="GUIDANCE_H_">
    <!-- Good weather -->
    <define name="MAX_BANK" value="20" unit="deg"/>
    <define name="REF_MAX_SPEED" value="0.5" unit="m/s"/>
    <!-- Bad weather -->
    <!-- define name="MAX_BANK" value="32" unit="deg"/ -->
    <define name="PGAIN" value="120"/>
    <define name="DGAIN" value="230"/>
    <define name="IGAIN" value="40"/>
  </section>

  <section name="NAVIGATION" prefix="NAV_">
    <define name="CLIMB_VSPEED" value="1.0"/>
    <define name="DESCEND_VSPEED" value="-0.75"/>
  </section>

  <section name="SIMULATOR" prefix="NPS_">
    <define name="ACTUATOR_NAMES" value="nw_motor, ne_motor, se_motor, sw_motor" type="string[]"/>
    <define name="JSBSIM_MODEL" value="bebop" type="string"/>
    <define name="MT9F002_SENSOR_RES_DIVIDER" value="4"/>
  </section>
  <include href="conf/simulator/gazebo/airframes/bebop.xml"/>

  <section name="AUTOPILOT">
    <define name="MODE_STARTUP" value="AP_MODE_NAV"/>
    <define name="MODE_MANUAL" value="AP_MODE_ATTITUDE_DIRECT"/>
    <define name="MODE_AUTO1" value="AP_MODE_ATTITUDE_Z_HOLD"/>
    <define name="MODE_AUTO2" value="AP_MODE_NAV"/>

    <define name="NO_RC_THRUST_LIMIT" value="TRUE"/>
  </section>

  <section name="BAT">
    <define name="MILLIAMP_AT_FULL_THROTTLE" value="8700"/>
    <define name="CATASTROPHIC_BAT_LEVEL" value="9.9" unit="V"/>
    <define name="CRITIC_BAT_LEVEL" value="10.8" unit="V"/>
    <define name="LOW_BAT_LEVEL" value="11.1" unit="V"/>
    <define name="MAX_BAT_LEVEL" value="12.4" unit="V"/>
  </section>
</airframe><|MERGE_RESOLUTION|>--- conflicted
+++ resolved
@@ -90,12 +90,9 @@
     <module name="orange_avoider_guided">
       <define name="ORANGE_AVOIDER_VISUAL_DETECTION_ID" value="COLOR_OBJECT_DETECTION1_ID"/>
       <define name="FLOOR_VISUAL_DETECTION_ID" value="COLOR_OBJECT_DETECTION2_ID"/>
-<<<<<<< HEAD
       <define name="GROUND_CENTRAL_VISUAL_DETECTION_ID" value="COLOR_OBJECT_DETECTION3_ID"/>
       <define name="PLANT_VISUAL_DETECTION_ID" value="COLOR_OBJECT_DETECTION4_ID"/>
-=======
       <define name="GROUND_SPLIT_ID" value="GROUND_DETECTION_ID"/>
->>>>>>> 49dea1cd
     </module>
     <module name="video_rtp_stream">
       <define name="VIEWVIDEO_CAMERA" value="front_camera"/>
