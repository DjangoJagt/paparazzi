<?xml version="1.0"?>

<conf>

<!-- NOTE: All targets in the example config need to be on single lines so that the "make test_all_example_airframes" target can build all targets for each aircraft airframe -->

<!-- arm7 aircrafts -->

<!-- booz2 -->
<<<<<<< HEAD
   <aircraft
   name="BOOZ2_A1"
   ac_id="150"
   airframe="airframes/Poine/booz2_a1.xml"
   radio="radios/cockpitSX.xml"
   telemetry="telemetry/default_rotorcraft.xml"
   flight_plan="flight_plans/dummy.xml"
   settings="settings/settings_booz2.xml settings/settings_booz2_ahrs_cmpl.xml"
   gui_color="white"
  />

<!-- LISA -->
  <aircraft
   name="Hexa_LisaL"
   ac_id="153"
   airframe="airframes/Poine/h_hex.xml"
   radio="radios/cockpitSX.xml"
   telemetry="telemetry/default_rotorcraft.xml"
   flight_plan="flight_plans/dummy.xml"
   settings="settings/settings_booz2.xml"
   gui_color="white"
  />
  <aircraft
   name="BOOZ2_A7"
   ac_id="159"
   airframe="airframes/Poine/booz2_a7.xml"
   radio="radios/cockpitSX.xml"
   telemetry="telemetry/default_rotorcraft.xml"
   flight_plan="flight_plans/dummy.xml"
   settings="settings/settings_booz2.xml"
   gui_color="white"
  />
  <aircraft
   name="LISA_ASCTEC_PIOTR"
   ac_id="161"
   airframe="airframes/esden/lisa_asctec.xml"
   radio="radios/cockpitSX.xml"
   telemetry="telemetry/default_rotorcraft.xml"
   flight_plan="flight_plans/dummy.xml"
   settings="settings/settings_booz2.xml settings/settings_booz2_ahrs_cmpl.xml"
   gui_color="white"
  />

 <!-- tiny -->
  <aircraft
    name="Microjet"
    ac_id="5"
    airframe="airframes/microjet_example.xml"
    radio="radios/cockpitMM.xml"
    telemetry="telemetry/default_fixedwing.xml"
    flight_plan="flight_plans/basic.xml"
    settings="settings/basic_infrared.xml"
    gui_color="#6293ba"
  />
  <aircraft
   name="Tiny_IMU"
   ac_id="7"
   airframe="airframes/example_twog_analogimu.xml"
   radio="radios/cockpitSX.xml"
   telemetry="telemetry/default_fixedwing_imu.xml"
   flight_plan="flight_plans/versatile.xml"
   settings="settings/tuning_ins.xml"
   gui_color="blue"
  />
  <aircraft
    name="Twinjet"
    ac_id="6"
    airframe="airframes/twinjet_example.xml"
    radio="radios/cockpitMM.xml"
    telemetry="telemetry/default_fixedwing.xml"
    flight_plan="flight_plans/versatile.xml"
    settings="settings/tuning.xml settings/infrared.xml"
    gui_color="#ba6293"
  />
  <aircraft
    name="EasyStar_ETS"
    ac_id="8"
    airframe="airframes/easystar_ets_example.xml"
    radio="radios/cockpitSX.xml"
    telemetry="telemetry/default_fixedwing.xml"
    flight_plan="flight_plans/versatile.xml"
    settings="settings/tuning.xml settings/infrared.xml"
    gui_color="red"
  />
=======
   <aircraft name="BOOZ2_A1" ac_id="150" airframe="airframes/Poine/booz2_a1.xml" radio="radios/cockpitSX.xml" telemetry="telemetry/telemetry_booz2.xml" flight_plan="flight_plans/dummy.xml" settings="settings/settings_booz2.xml settings/settings_booz2_ahrs_cmpl.xml" gui_color="white" />

<!-- LISA -->
  <aircraft name="Hexa_LisaL" ac_id="153" airframe="airframes/Poine/h_hex.xml" radio="radios/cockpitSX.xml" telemetry="telemetry/telemetry_booz2.xml" flight_plan="flight_plans/dummy.xml" settings="settings/settings_booz2.xml" gui_color="white" />
  <aircraft name="LISA_ASCTEC_PIOTR" ac_id="161" airframe="airframes/esden/lisa_asctec.xml" radio="radios/cockpitSX.xml" telemetry="telemetry/telemetry_booz2.xml" flight_plan="flight_plans/dummy.xml" settings="settings/settings_booz2.xml settings/settings_booz2_ahrs_cmpl.xml" gui_color="white" />

 <!-- tiny -->
  <aircraft name="Microjet" ac_id="5" airframe="airframes/microjet_example.xml" radio="radios/cockpitMM.xml" telemetry="telemetry/default.xml" flight_plan="flight_plans/basic.xml" settings="settings/basic_infrared.xml" gui_color="#6293ba" />
  <aircraft name="Tiny_IMU" ac_id="7" airframe="airframes/example_twog_analogimu.xml" radio="radios/cockpitSX.xml" telemetry="telemetry/default_fixedwing_imu.xml" flight_plan="flight_plans/versatile.xml" settings="settings/tuning_ins.xml" gui_color="blue" />
  <aircraft name="Twinjet" ac_id="6" airframe="airframes/twinjet_example.xml" radio="radios/cockpitMM.xml" telemetry="telemetry/default.xml" flight_plan="flight_plans/versatile.xml" settings="settings/tuning.xml settings/infrared.xml" gui_color="#ba6293" />
  <aircraft name="EasyStar_ETS" ac_id="8" airframe="airframes/easystar_ets_example.xml" radio="radios/cockpitSX.xml" telemetry="telemetry/default.xml" flight_plan="flight_plans/versatile.xml" settings="settings/tuning.xml settings/infrared.xml" gui_color="red" />
>>>>>>> 8ab63193

</conf><|MERGE_RESOLUTION|>--- conflicted
+++ resolved
@@ -7,92 +7,6 @@
 <!-- arm7 aircrafts -->
 
 <!-- booz2 -->
-<<<<<<< HEAD
-   <aircraft
-   name="BOOZ2_A1"
-   ac_id="150"
-   airframe="airframes/Poine/booz2_a1.xml"
-   radio="radios/cockpitSX.xml"
-   telemetry="telemetry/default_rotorcraft.xml"
-   flight_plan="flight_plans/dummy.xml"
-   settings="settings/settings_booz2.xml settings/settings_booz2_ahrs_cmpl.xml"
-   gui_color="white"
-  />
-
-<!-- LISA -->
-  <aircraft
-   name="Hexa_LisaL"
-   ac_id="153"
-   airframe="airframes/Poine/h_hex.xml"
-   radio="radios/cockpitSX.xml"
-   telemetry="telemetry/default_rotorcraft.xml"
-   flight_plan="flight_plans/dummy.xml"
-   settings="settings/settings_booz2.xml"
-   gui_color="white"
-  />
-  <aircraft
-   name="BOOZ2_A7"
-   ac_id="159"
-   airframe="airframes/Poine/booz2_a7.xml"
-   radio="radios/cockpitSX.xml"
-   telemetry="telemetry/default_rotorcraft.xml"
-   flight_plan="flight_plans/dummy.xml"
-   settings="settings/settings_booz2.xml"
-   gui_color="white"
-  />
-  <aircraft
-   name="LISA_ASCTEC_PIOTR"
-   ac_id="161"
-   airframe="airframes/esden/lisa_asctec.xml"
-   radio="radios/cockpitSX.xml"
-   telemetry="telemetry/default_rotorcraft.xml"
-   flight_plan="flight_plans/dummy.xml"
-   settings="settings/settings_booz2.xml settings/settings_booz2_ahrs_cmpl.xml"
-   gui_color="white"
-  />
-
- <!-- tiny -->
-  <aircraft
-    name="Microjet"
-    ac_id="5"
-    airframe="airframes/microjet_example.xml"
-    radio="radios/cockpitMM.xml"
-    telemetry="telemetry/default_fixedwing.xml"
-    flight_plan="flight_plans/basic.xml"
-    settings="settings/basic_infrared.xml"
-    gui_color="#6293ba"
-  />
-  <aircraft
-   name="Tiny_IMU"
-   ac_id="7"
-   airframe="airframes/example_twog_analogimu.xml"
-   radio="radios/cockpitSX.xml"
-   telemetry="telemetry/default_fixedwing_imu.xml"
-   flight_plan="flight_plans/versatile.xml"
-   settings="settings/tuning_ins.xml"
-   gui_color="blue"
-  />
-  <aircraft
-    name="Twinjet"
-    ac_id="6"
-    airframe="airframes/twinjet_example.xml"
-    radio="radios/cockpitMM.xml"
-    telemetry="telemetry/default_fixedwing.xml"
-    flight_plan="flight_plans/versatile.xml"
-    settings="settings/tuning.xml settings/infrared.xml"
-    gui_color="#ba6293"
-  />
-  <aircraft
-    name="EasyStar_ETS"
-    ac_id="8"
-    airframe="airframes/easystar_ets_example.xml"
-    radio="radios/cockpitSX.xml"
-    telemetry="telemetry/default_fixedwing.xml"
-    flight_plan="flight_plans/versatile.xml"
-    settings="settings/tuning.xml settings/infrared.xml"
-    gui_color="red"
-  />
-=======
    <aircraft name="BOOZ2_A1" ac_id="150" airframe="airframes/Poine/booz2_a1.xml" radio="radios/cockpitSX.xml" telemetry="telemetry/telemetry_booz2.xml" flight_plan="flight_plans/dummy.xml" settings="settings/settings_booz2.xml settings/settings_booz2_ahrs_cmpl.xml" gui_color="white" />
 
 <!-- LISA -->
@@ -104,6 +18,5 @@
   <aircraft name="Tiny_IMU" ac_id="7" airframe="airframes/example_twog_analogimu.xml" radio="radios/cockpitSX.xml" telemetry="telemetry/default_fixedwing_imu.xml" flight_plan="flight_plans/versatile.xml" settings="settings/tuning_ins.xml" gui_color="blue" />
   <aircraft name="Twinjet" ac_id="6" airframe="airframes/twinjet_example.xml" radio="radios/cockpitMM.xml" telemetry="telemetry/default.xml" flight_plan="flight_plans/versatile.xml" settings="settings/tuning.xml settings/infrared.xml" gui_color="#ba6293" />
   <aircraft name="EasyStar_ETS" ac_id="8" airframe="airframes/easystar_ets_example.xml" radio="radios/cockpitSX.xml" telemetry="telemetry/default.xml" flight_plan="flight_plans/versatile.xml" settings="settings/tuning.xml settings/infrared.xml" gui_color="red" />
->>>>>>> 8ab63193
 
 </conf>